import os
import random
import logging
from datasets import load_dataset, Dataset, DatasetDict, load_from_disk
from torch.utils.data import DataLoader, RandomSampler, SequentialSampler
from transformers import DataCollatorForLanguageModeling

from profiler_utils import measure_time_taken
from config import UserConfiguration, TokenizerConfiguration, SystemConfiguration

logger = logging.getLogger(__name__)


class DataManager:
    def __init__(
        self,
        user_config: UserConfiguration,
        system_config: SystemConfiguration,
        tokenizer_config: TokenizerConfiguration,
        dataset_name=None,
    ) -> None:
        self.user_config = user_config
        self.system_config = system_config
        self.tokenizer_config = tokenizer_config
        self.dataset_name = dataset_name

        self.data_collator = None
        self.dataset = None
        self.tokenized_dataset = None

    @measure_time_taken
    def create_dataset_from_jsonl_zst_file(
        self, name: str, jsonl_zst_file_path: str, save_to_disk=True
    ) -> None:
        self.dataset_name = name
        self.dataset = load_dataset(
            "json",
            data_files=jsonl_zst_file_path,
            num_proc=self.system_config.num_workers,
            split="train",
            cache_dir=self.user_config.cache_path,
        )
        if save_to_disk:
            self.dataset.save_to_disk(self.user_config.data_path)

    @measure_time_taken
    def create_tokenized_dataset(self, tokenizer, save_to_disk: bool = True) -> None:
        self.tokenized_dataset = self.dataset.map(
            tokenizer,
            batched=True,
            num_proc=self.system_config.num_workers,
            remove_columns=["text", "meta"],
        )
        if save_to_disk:
            if not self.dataset_name:
                raise Exception(
                    "You need to set dataset_name in order to save to disk!"
                )
            self.tokenized_dataset.save_to_disk(
                self.user_config.tokenized_dataset_path_generator(
                    self.dataset_name,
<<<<<<< HEAD
                    self.tokenizer_config.tokenizer_name
=======
>>>>>>> f92b6bb7
                )
            )

    @measure_time_taken
    def fetch_train_validation_split(self, split_ratio: float = 0.95, keep_fraction: float = 0.1, save_to_disk=True):
        if not self.tokenized_dataset:
            raise ValueError("You need to tokenize the dataset first!")

<<<<<<< HEAD
        random_seed = random.randint(0, 2**32 - 1)
        keep_size = int(keep_fraction * len(self.tokenized_dataset))
        sampled_dataset = self.tokenized_dataset.shuffle(seed=random_seed).select(range(keep_size))
        
        train_size = int(split_ratio * len(sampled_dataset))
        datasets = DatasetDict({
            'train': Dataset.from_dict(sampled_dataset[:train_size]),
            'valid': Dataset.from_dict(sampled_dataset[train_size:])
        })
=======
        train_size = int(split_ratio * len(self.tokenized_dataset))
        datasets = DatasetDict(
            {
                "train": Dataset.from_dict(self.tokenized_dataset[:train_size]),
                "valid": Dataset.from_dict(self.tokenized_dataset[train_size:]),
            }
        )
>>>>>>> f92b6bb7

        if save_to_disk:
            if not self.dataset_name:
                raise Exception(
                    "You need to set dataset_name in order to save to disk!"
                )
            datasets["train"].save_to_disk(
                self.user_config.train_dataset_path_generator(
                    self.dataset_name, self.tokenizer_config.tokenizer_name
                )
            )
            datasets["valid"].save_to_disk(
                self.user_config.validation_dataset_path_generator(
                    self.dataset_name, self.tokenizer_config.tokenizer_name
                )
            )

        return datasets["train"], datasets["valid"]

    def set_data_collator(self, tokenizer) -> None:
        self.data_collator = DataCollatorForLanguageModeling(
            tokenizer=tokenizer, mlm=False
        )

    @measure_time_taken
    def fetch_train_validation_split_from_disk(self):
        if not self.dataset_name:
            raise Exception("You need to set dataset_name in order to fetch from disk!")

        train_path = self.user_config.train_dataset_path_generator(
            self.dataset_name, self.tokenizer_config.tokenizer_name
        )
        validation_path = self.user_config.validation_dataset_path_generator(
            self.dataset_name, self.tokenizer_config.tokenizer_name
        )

        if not os.path.exists(train_path):
            raise FileNotFoundError("The training dataset path does not exist!")

        training_dataset = load_from_disk(train_path)

        validation_dataset = None
        if os.path.exists(validation_path):
            validation_dataset = load_from_disk(validation_path)
        else:
            logger.warning(f"The validation dataset path does not exist!")
        return training_dataset, validation_dataset

    @measure_time_taken
    def fetch_dataloaders(self, training_dataset, batch_size, validation_dataset=None):
        if not self.data_collator:
            raise Exception(
                "The data collator needs to be set before data loaders can be created!"
            )
        logger.info(f"Batch size is set to {batch_size}.")

        training_dataloader = DataLoader(
            training_dataset,
            sampler=RandomSampler(training_dataset),
            batch_size=batch_size,
            num_workers=self.system_config.num_workers,
            collate_fn=self.data_collator,
            pin_memory=True,
        )

        validation_dataloader = None
        if validation_dataset:
            validation_dataloader = DataLoader(
                validation_dataset,
                sampler=SequentialSampler(validation_dataset),
                batch_size=batch_size,
                num_workers=self.system_config.num_workers,
                collate_fn=self.data_collator,
                pin_memory=True,
            )

        return training_dataloader, validation_dataloader<|MERGE_RESOLUTION|>--- conflicted
+++ resolved
@@ -59,10 +59,7 @@
             self.tokenized_dataset.save_to_disk(
                 self.user_config.tokenized_dataset_path_generator(
                     self.dataset_name,
-<<<<<<< HEAD
                     self.tokenizer_config.tokenizer_name
-=======
->>>>>>> f92b6bb7
                 )
             )
 
@@ -71,7 +68,6 @@
         if not self.tokenized_dataset:
             raise ValueError("You need to tokenize the dataset first!")
 
-<<<<<<< HEAD
         random_seed = random.randint(0, 2**32 - 1)
         keep_size = int(keep_fraction * len(self.tokenized_dataset))
         sampled_dataset = self.tokenized_dataset.shuffle(seed=random_seed).select(range(keep_size))
@@ -81,15 +77,6 @@
             'train': Dataset.from_dict(sampled_dataset[:train_size]),
             'valid': Dataset.from_dict(sampled_dataset[train_size:])
         })
-=======
-        train_size = int(split_ratio * len(self.tokenized_dataset))
-        datasets = DatasetDict(
-            {
-                "train": Dataset.from_dict(self.tokenized_dataset[:train_size]),
-                "valid": Dataset.from_dict(self.tokenized_dataset[train_size:]),
-            }
-        )
->>>>>>> f92b6bb7
 
         if save_to_disk:
             if not self.dataset_name:
