--- conflicted
+++ resolved
@@ -94,13 +94,8 @@
     inference_manager = InferenceManager(text_gen_config)
 
     # TODO: The below process should involve tokenization and decode by tokenization_manager, rest by model_manager
-<<<<<<< HEAD
-    generated_text = inference_manager.infer(model_manager.model, tokenization_manager.tokenizer, system_config.device)
-    logging.info(f"Initial Generation:\n{generated_text}")
-=======
     # generated_text = inference_manager.infer(model_manager.model, tokenization_manager.tokenizer, system_config.device)
     prompt = tokenization_manager.encode("This")
     sequence = model_manager.infer(prompt, text_gen_config)
     text = tokenization_manager.decode(sequence, text_gen_config)
-    logging.info(f"Text:\n{text}")
->>>>>>> f1833c2d
+    logging.info(f"Text:\n{text}")