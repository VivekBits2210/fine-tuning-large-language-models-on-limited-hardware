--- conflicted
+++ resolved
@@ -67,19 +67,10 @@
     data_manager.set_data_collator(tokenization_manager.tokenizer)
 
     # Tokenize dataset from scratch (skipped)
-<<<<<<< HEAD
 #     data_manager.create_dataset_from_jsonl_zst_file(name=DATASET_NAME,
-#                                                     jsonl_zst_file_path="E:\\NIH_ExPORTER_awarded_grant_text.jsonl.zst",
-#                                                     save_to_disk=False)
-#     data_manager.create_tokenized_dataset(save_to_disk=False)
-#     training_dataset, validation_dataset = data_manager.fetch_train_validation_split(save_to_disk=False)
-=======
-    # data_manager.create_dataset_from_jsonl_zst_file(name=DATASET_NAME,
-    #                                                 jsonl_zst_file_path="E:\\NIH_ExPORTER_awarded_grant_text.jsonl.zst",
-    #                                                 save_to_disk=False)
-    # data_manager.create_tokenized_dataset(save_to_disk=False)
-    # training_dataset, validation_dataset = data_manager.fetch_train_validation_split(save_to_disk=False)
->>>>>>> 84cdca6f
+#                                                     jsonl_zst_file_path="E:\\NIH_ExPORTER_awarded_grant_text.jsonl.zst")
+#     data_manager.create_tokenized_dataset()
+#     training_dataset, validation_dataset = data_manager.fetch_train_validation_split()
 
     # Load from disk
     training_dataset, validation_dataset = data_manager.fetch_train_validation_split_from_disk()
