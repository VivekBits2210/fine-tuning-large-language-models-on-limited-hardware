--- conflicted
+++ resolved
@@ -94,10 +94,7 @@
     prompt = tokenization_manager.encode("This")
     sequence = model_manager.infer(prompt, text_gen_config)
     text = tokenization_manager.decode(sequence, text_gen_config)
-<<<<<<< HEAD
     logging.info(f"Generated Text Before Fine-Tuning:\n{text}")
-=======
-    logging.info(f"Text:\n{text}")
 
     # Training
     train_config = TrainerConfiguration()
@@ -113,5 +110,4 @@
                       training_dataloader=training_dataloader,
                       validation_dataloader=validation_dataloader
                       )
-    trainer.run()
->>>>>>> 7195eec4
+    trainer.run()