import argparse
import logging
import gc
import torch

<<<<<<< HEAD
from config import UserConfiguration, LogConfiguration, TorchConfiguration, TokenizerConfiguration, \
TextGenConfiguration, SystemConfiguration, TrainerConfiguration
=======
from config import (
    UserConfiguration,
    LogConfiguration,
    TorchConfiguration,
    TokenizerConfiguration,
    TextGenConfiguration,
    SystemConfiguration,
    TrainerConfiguration,
)
>>>>>>> f92b6bb7

from os_environment_manager import OSEnvironmentManager
from package_path_manager import PackagePathManager
from model_manager import ModelManager
from system_monitor import SystemMonitor

from tokenization_manager import TokenizationManager
from data_manager import DataManager

# TODO: These should be picked up from command line
from trainer import Trainer

<<<<<<< HEAD
NET_ID = "vgn2004"
ENV = "pre_prod"
NUM_WORKERS = 8
MAX_TOKENS = 64
MIN_GENERATION = 64
MODEL_NAME = "facebook/opt-125m"
DATASET_NAME = "NIH_ExPORTER_awarded_grant_text"
TOKENIZER_NAME = "speedup"
BATCH_SIZE = 64

# Constants
OS_ENV_DICT = {
"CUDA_VISIBLE_DEVICES": 0,
"TRANSFORMERS_NO_ADVISORY_WARNINGS": "true",
"TORCHDYNAMO_DISABLE": 1
=======
# Argument parser setup
parser = argparse.ArgumentParser(description="Runner script for training")
parser.add_argument("--net-id", type=str, default="vgn2004", help="Network ID")
parser.add_argument("--env", type=str, default="pre_prod", help="Environment")
parser.add_argument("--num-workers", type=int, default=8, help="Number of workers")
parser.add_argument("--max-tokens", type=int, default=512, help="Max tokens for tokenizer")
parser.add_argument("--min-generation", type=int, default=128, help="Min tokens to generate")
parser.add_argument("--model-name", type=str, default="facebook/opt-125m", help="Name of the model")
parser.add_argument("--dataset-name", type=str, default="NIH_ExPORTER_awarded_grant_text", help="Name of the dataset")
parser.add_argument("--batch-size", type=int, default=64, help="Batch size for training")

args = parser.parse_args()

# Use the arguments
NET_ID = args.net_id
ENV = args.env
NUM_WORKERS = args.num_workers
MAX_TOKENS = args.max_tokens
MIN_GENERATION = args.min_generation
MODEL_NAME = args.model_name
DATASET_NAME = args.dataset_name
BATCH_SIZE = args.batch_size

# Constants
OS_ENV_DICT = {
    "CUDA_VISIBLE_DEVICES": 0,
    "TRANSFORMERS_NO_ADVISORY_WARNINGS": "true",
    "TORCHDYNAMO_DISABLE": 1,
>>>>>>> f92b6bb7
}

if __name__ == "__main__":
    # Clear the GPU
    torch.cuda.empty_cache()
    gc.collect()

    # Configure the logger, needed for initial utilization checks
    LogConfiguration.setup_logging()
    logger = logging.getLogger(__name__)

    # Get initial RAM and GPU utilization
    monitor = SystemMonitor()
    logger.info(f"RAM Usage: {monitor.get_ram_usage()} MB")
    logger.info(f"GPU Utilization: {monitor.get_gpu_utilization()} MB")

    # Configurations

    # Setup folder/file path related configurations
    user_config = UserConfiguration(net_id=NET_ID, env=ENV)
    system_config = SystemConfiguration(num_workers=NUM_WORKERS)
    tokenizer_config = TokenizerConfiguration(max_tokens=MAX_TOKENS, tokenizer_name = TOKENIZER_NAME)
    torch_config = TorchConfiguration()
    torch_config.commit()

    # System configurations

    # Add Python packages to sys path
    package_path_manager = PackagePathManager(user_config)
    package_path_manager.add_package_paths_to_system()

    # Add environment variables to OS env
    os_env_manager = OSEnvironmentManager()
    os_env_manager.update_from_dict(OS_ENV_DICT)

    # Tokenization
    tokenization_manager = TokenizationManager(user_config, tokenizer_config)
    tokenization_manager.load_for_model(MODEL_NAME)

    # Datasets
    data_manager = DataManager(user_config, system_config, tokenizer_config)
    data_manager.dataset_name = DATASET_NAME
    data_manager.set_data_collator(tokenization_manager.tokenizer)

    # Tokenize dataset from scratch (skipped)
    #     data_manager.create_dataset_from_jsonl_zst_file(name=DATASET_NAME,
    #                                                     jsonl_zst_file_path="E:\\NIH_ExPORTER_awarded_grant_text.jsonl.zst")
    #     data_manager.create_tokenized_dataset()
    #     training_dataset, validation_dataset = data_manager.fetch_train_validation_split()

    # Load from disk
<<<<<<< HEAD
    try:
        training_dataset, validation_dataset = data_manager.fetch_train_validation_split_from_disk()
    except FileNotFoundError as fe:
        logger.warning(f"{fe.__repr__()}")
        data_manager.create_dataset_from_jsonl_zst_file(name=DATASET_NAME,                                             jsonl_zst_file_path="/scratch/vgn2004/fine_tuning/datasets/NIH_ExPORTER_awarded_grant_text.jsonl.zst")
        data_manager.create_tokenized_dataset(tokenization_manager.tokenize)
        training_dataset, validation_dataset = data_manager.fetch_train_validation_split()
=======
    (
        training_dataset,
        validation_dataset,
    ) = data_manager.fetch_train_validation_split_from_disk()
>>>>>>> f92b6bb7

    # Dataloaders
    training_dataloader, validation_dataloader = data_manager.fetch_dataloaders(
        training_dataset=training_dataset,
        validation_dataset=validation_dataset,
        batch_size=BATCH_SIZE,
    )

    # Model
    model_manager = ModelManager(system_config)
    model_manager.load(MODEL_NAME)
    logger.info(model_manager.model)

    # Text Generation
    text_gen_config = TextGenConfiguration(
        tokenization_manager.tokenizer, min_tokens_to_generate=MIN_GENERATION
    )
    prompt = tokenization_manager.encode("This")
    sequence = model_manager.infer(prompt, text_gen_config)
    text = tokenization_manager.decode(sequence, text_gen_config)
    logging.info(f"Generated Text Before Fine-Tuning:\n{text}")

    # Training
    train_config = TrainerConfiguration()
    trainer = Trainer(
        model_name=MODEL_NAME,
        user_config=user_config,
        system_config=system_config,
        tokenizer_config=tokenizer_config,
        text_gen_config=text_gen_config,
        train_config=train_config,
        data_manager=data_manager,
        model_manager=model_manager,
        tokenization_manager=tokenization_manager,
        training_dataloader=training_dataloader,
        validation_dataloader=validation_dataloader,
    )
    trainer.run()<|MERGE_RESOLUTION|>--- conflicted
+++ resolved
@@ -3,10 +3,6 @@
 import gc
 import torch
 
-<<<<<<< HEAD
-from config import UserConfiguration, LogConfiguration, TorchConfiguration, TokenizerConfiguration, \
-TextGenConfiguration, SystemConfiguration, TrainerConfiguration
-=======
 from config import (
     UserConfiguration,
     LogConfiguration,
@@ -16,7 +12,6 @@
     SystemConfiguration,
     TrainerConfiguration,
 )
->>>>>>> f92b6bb7
 
 from os_environment_manager import OSEnvironmentManager
 from package_path_manager import PackagePathManager
@@ -29,30 +24,13 @@
 # TODO: These should be picked up from command line
 from trainer import Trainer
 
-<<<<<<< HEAD
-NET_ID = "vgn2004"
-ENV = "pre_prod"
-NUM_WORKERS = 8
-MAX_TOKENS = 64
-MIN_GENERATION = 64
-MODEL_NAME = "facebook/opt-125m"
-DATASET_NAME = "NIH_ExPORTER_awarded_grant_text"
-TOKENIZER_NAME = "speedup"
-BATCH_SIZE = 64
-
-# Constants
-OS_ENV_DICT = {
-"CUDA_VISIBLE_DEVICES": 0,
-"TRANSFORMERS_NO_ADVISORY_WARNINGS": "true",
-"TORCHDYNAMO_DISABLE": 1
-=======
 # Argument parser setup
 parser = argparse.ArgumentParser(description="Runner script for training")
-parser.add_argument("--net-id", type=str, default="vgn2004", help="Network ID")
+parser.add_argument("--net-id", type=str, default="vgn2004", help="Net ID")
 parser.add_argument("--env", type=str, default="pre_prod", help="Environment")
 parser.add_argument("--num-workers", type=int, default=8, help="Number of workers")
-parser.add_argument("--max-tokens", type=int, default=512, help="Max tokens for tokenizer")
-parser.add_argument("--min-generation", type=int, default=128, help="Min tokens to generate")
+parser.add_argument("--max-tokens", type=int, default=64, help="Max tokens for tokenizer")
+parser.add_argument("--min-generation", type=int, default=64, help="Min tokens to generate")
 parser.add_argument("--model-name", type=str, default="facebook/opt-125m", help="Name of the model")
 parser.add_argument("--dataset-name", type=str, default="NIH_ExPORTER_awarded_grant_text", help="Name of the dataset")
 parser.add_argument("--batch-size", type=int, default=64, help="Batch size for training")
@@ -74,7 +52,6 @@
     "CUDA_VISIBLE_DEVICES": 0,
     "TRANSFORMERS_NO_ADVISORY_WARNINGS": "true",
     "TORCHDYNAMO_DISABLE": 1,
->>>>>>> f92b6bb7
 }
 
 if __name__ == "__main__":
@@ -126,7 +103,7 @@
     #     training_dataset, validation_dataset = data_manager.fetch_train_validation_split()
 
     # Load from disk
-<<<<<<< HEAD
+
     try:
         training_dataset, validation_dataset = data_manager.fetch_train_validation_split_from_disk()
     except FileNotFoundError as fe:
@@ -134,12 +111,6 @@
         data_manager.create_dataset_from_jsonl_zst_file(name=DATASET_NAME,                                             jsonl_zst_file_path="/scratch/vgn2004/fine_tuning/datasets/NIH_ExPORTER_awarded_grant_text.jsonl.zst")
         data_manager.create_tokenized_dataset(tokenization_manager.tokenize)
         training_dataset, validation_dataset = data_manager.fetch_train_validation_split()
-=======
-    (
-        training_dataset,
-        validation_dataset,
-    ) = data_manager.fetch_train_validation_split_from_disk()
->>>>>>> f92b6bb7
 
     # Dataloaders
     training_dataloader, validation_dataloader = data_manager.fetch_dataloaders(
